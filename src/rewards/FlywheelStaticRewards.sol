// SPDX-License-Identifier: AGPL-3.0-only
pragma solidity 0.8.10;

import {Auth, Authority} from "solmate/auth/Auth.sol";
import "./BaseFlywheelRewards.sol";

/** 
 @title Flywheel Static Reward Stream
 @notice Determines rewards per strategy based on a fixed reward rate per second
*/ 
contract FlywheelStaticRewards is Auth, BaseFlywheelRewards {

    event RewardsInfoUpdate(ERC20 indexed market, uint224 rewardsPerSecond, uint32 rewardsEndTimestamp);

    struct RewardsInfo {
        /// @notice Rewards per second
        uint224 rewardsPerSecond;

        /// @notice The timestamp the rewards end at
        /// @dev use 0 to specify no end
        uint32 rewardsEndTimestamp;
    }

    /// @notice rewards info per market
    mapping(ERC20 => RewardsInfo) public rewardsInfo;

    constructor(
        FlywheelCore _flywheel, 
        address _owner, 
        Authority _authority
<<<<<<< HEAD
    ) Auth(_owner, _authority) {
        rewardToken = _rewardToken;
        flywheel = _flywheel;
        rewardToken.safeApprove(flywheel, type(uint256).max);
    }
=======
    ) Auth(_owner, _authority) BaseFlywheelRewards(_flywheel) {}
>>>>>>> 7891f025

    /**
     @notice set rewards per second and rewards end time for Fei Rewards
     @param market the market to accrue rewards for
     @param rewards the rewards info for the market
     */    
    function setRewardsInfo(ERC20 market, RewardsInfo calldata rewards) external requiresAuth {
        rewardsInfo[market] = rewards;
        emit RewardsInfoUpdate(market, rewards.rewardsPerSecond, rewards.rewardsEndTimestamp);
    }

    /**
     @notice calculate and transfer accrued rewards to flywheel core
     @param market the market to accrue rewards for
     @param lastUpdatedTimestamp the last updated time for market
     @return amount the amount of tokens accrued and transferred
     */
<<<<<<< HEAD
    function getAccruedRewards(ERC20 market, uint32 lastUpdatedTimestamp) external view override returns (uint256 amount) {
        require(msg.sender == flywheel, "!flywheel");

=======
    function getAccruedRewards(ERC20 market, uint32 lastUpdatedTimestamp) external view override onlyFlywheel returns (uint256 amount) {
>>>>>>> 7891f025
        RewardsInfo memory rewards = rewardsInfo[market];

        uint256 elapsed;
        if (rewards.rewardsEndTimestamp == 0 || rewards.rewardsEndTimestamp > block.timestamp) {
            elapsed = block.timestamp - lastUpdatedTimestamp;
        } else if (rewards.rewardsEndTimestamp > lastUpdatedTimestamp) {
            elapsed = rewards.rewardsEndTimestamp - lastUpdatedTimestamp;
        }
        
        amount = rewards.rewardsPerSecond * elapsed;
    }
}<|MERGE_RESOLUTION|>--- conflicted
+++ resolved
@@ -28,15 +28,7 @@
         FlywheelCore _flywheel, 
         address _owner, 
         Authority _authority
-<<<<<<< HEAD
-    ) Auth(_owner, _authority) {
-        rewardToken = _rewardToken;
-        flywheel = _flywheel;
-        rewardToken.safeApprove(flywheel, type(uint256).max);
-    }
-=======
     ) Auth(_owner, _authority) BaseFlywheelRewards(_flywheel) {}
->>>>>>> 7891f025
 
     /**
      @notice set rewards per second and rewards end time for Fei Rewards
@@ -54,13 +46,7 @@
      @param lastUpdatedTimestamp the last updated time for market
      @return amount the amount of tokens accrued and transferred
      */
-<<<<<<< HEAD
-    function getAccruedRewards(ERC20 market, uint32 lastUpdatedTimestamp) external view override returns (uint256 amount) {
-        require(msg.sender == flywheel, "!flywheel");
-
-=======
     function getAccruedRewards(ERC20 market, uint32 lastUpdatedTimestamp) external view override onlyFlywheel returns (uint256 amount) {
->>>>>>> 7891f025
         RewardsInfo memory rewards = rewardsInfo[market];
 
         uint256 elapsed;
